--- conflicted
+++ resolved
@@ -4,25 +4,15 @@
 CFLAGS = -std=c++17 -I/usr/include -I/lusr/cuda-12.2.2/include -L/lusr/cuda-12.2.2/lib64
 NVCCFLAGS = -std=c++17 -Xcompiler -fPIC -arch=sm_75 -I/lusr/cuda-12.2.2/include -L/lusr/cuda-12.2.2/lib64
 
-<<<<<<< HEAD
 # Add boost libraries and standard C++ libraries
-LIBS = -lboost_program_options -lboost_system -lstdc++
+LIBS = -lboost_program_options -lboost_system -lstdc++ -lcudart
 
 MAIN_SRC = main.cu
 MAIN_OBJ = $(MAIN_SRC:.cu=.o)
 HASH_TABLE_SRC = hash_table.cu
 HASH_TABLE_OBJ = $(HASH_TABLE_SRC:.cu=.o)
-=======
-LIBS = -lboost_program_options -lcudart
-
-CUDASRC = main.cu
-CUDA_OBJS = $(CUDASRC:.cu=.o)
-
 CPPSRC = arg_parser.cpp
 CPP_OBJS = $(CPPSRC:.cpp=.o)
-
-EXE = fine_grain_synch
->>>>>>> d03e7ab0
 
 MAIN_EXE = fine_grain_synch
 HASH_TABLE_EXE = hash_table_benchmark
@@ -32,15 +22,19 @@
 %.o: %.cu
 	$(NVCC) $(NVCCFLAGS) -o $@ -c $<
 
-<<<<<<< HEAD
-$(MAIN_EXE): $(MAIN_OBJ)
-	$(NVCC) -o $(MAIN_EXE) $(MAIN_OBJ)
+%.o: %.cpp
+	$(CXX) $(CFLAGS) -c $< -o $@
 
-$(HASH_TABLE_EXE): $(HASH_TABLE_OBJ)
-	$(NVCC) -o $(HASH_TABLE_EXE) $(HASH_TABLE_OBJ) $(LIBS)
+$(MAIN_EXE): $(MAIN_OBJ)  $(CPP_OBJS)
+	$(NVCC) -o $(MAIN_EXE) $(LIBS) $(MAIN_OBJ) $(CPP_OBJS)
+
+$(HASH_TABLE_EXE): $(HASH_TABLE_OBJ) $(CPP_OBJS)
+	$(NVCC) -o $(HASH_TABLE_EXE) $(LIBS) $(HASH_TABLE_OBJ) $(LIBS) $(CPP_OBJS)
 
 test:
-	./$(MAIN_EXE) inputs/test0
+	./$(MAIN_EXE) inputs/test0 -s
+	./$(MAIN_EXE) inputs/test0 -g
+	./$(MAIN_EXE) inputs/test0 -f
 
 # Updated to only use collision factor and server blocks parameters
 hash_table_test:
@@ -73,21 +67,4 @@
 	@echo "\nBenchmark complete."
 
 clean:
-	rm -f *.o $(MAIN_EXE) $(HASH_TABLE_EXE)
-=======
-%.o: %.cpp
-	$(CXX) $(CFLAGS) -c $< -o $@
-
-$(EXE): $(CUDA_OBJS) $(CPP_OBJS)
-	$(NVCC) -o $(EXE) $(LIBS) $(CUDA_OBJS) $(CPP_OBJS)
-
-test:
-	./fine_grain_synch inputs/test0 -s
-	./fine_grain_synch inputs/test0 -g
-	./fine_grain_synch inputs/test0 -f
-
-clean:
-	rm -f main.o
-	rm -f arg_parser.o
-	rm -f $(EXE)
->>>>>>> d03e7ab0
+	rm -f *.o $(MAIN_EXE) $(HASH_TABLE_EXE)