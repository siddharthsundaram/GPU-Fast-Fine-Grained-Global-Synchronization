#include "main.cuh"
#include "arg_parser.h"
<<<<<<< HEAD
#include <cuda_runtime.h>
#include <algorithm> // For std::min
#include <stdio.h>
=======
#include <chrono>
>>>>>>> d03e7ab0

#define CHECK(call)                                                            \
    {                                                                          \
        const cudaError_t error = call;                                        \
        if (error != cudaSuccess)                                              \
        {                                                                      \
            printf("Error: %s:%d, ", __FILE__, __LINE__);                      \
            printf("code:%d, reason: %s\n", error, cudaGetErrorString(error)); \
            exit(1);                                                           \
        }                                                                      \
    }                                                                          \

// __device__ int *d_locks;
// __device__ int *d_shared_data;
// __device__ int d_size;

int main(int argc, char **argv) {
    auto start = std::chrono::high_resolution_clock::now();
    char *input_file = argv[1]; 
    parse_args(argc, argv);
    
    FILE *file = fopen(input_file, "r");
    if (file == NULL) {
        fprintf(stderr, "Error opening file %s\n", input_file);
        return 1;
    }
    
    int size = 0;
    fscanf(file, "%d", &size);
    
    int num_clients = 0;
    fscanf(file, "%d", &num_clients);
    
    int num_servers = 0;
    fscanf(file, "%d", &num_servers);
    
    fclose(file);

    // Sequential implementation
    if (seq) {
        sequential(size, num_clients);

    // Basic GPU implementation
    } else if (basic) {
        int *d_locks, *d_shared_data;
        CHECK(cudaMalloc(&d_locks, size * sizeof(int)));
        CHECK(cudaMalloc(&d_shared_data, size * sizeof(int)));
        CHECK(cudaMemset(d_locks, 0, size * sizeof(int)));
        CHECK(cudaMemset(d_shared_data, 0, size * sizeof(int)));
        dim3 block_size (std::min(num_clients, 256));
        dim3 grid_size ((num_clients + block_size.x - 1) / block_size.x + num_servers);
        basic_gpu<<<grid_size, block_size>>>(d_locks, d_shared_data, size, num_clients);
        cudaDeviceSynchronize();

        int *h_shared_data = new int[size]();
        CHECK(cudaMemcpy(h_shared_data, d_shared_data, size * sizeof(int), cudaMemcpyDeviceToHost));

        // int total = 0;
        // for (int i = 0; i < size; i++) {
        //     printf("shared_data[%d] = %d\n", i, h_shared_data[i]); 
        //     total += h_shared_data[i];
        // }

        delete[] h_shared_data;
        CHECK(cudaFree(d_shared_data));
        CHECK(cudaFree(d_locks));

        // printf("TOTAL: %d\n", total);

    // Fine grain synch GPU implementation
    } else if (fg) {
        gpu_buffer(size, num_servers, num_clients);
    }

    auto end = std::chrono::high_resolution_clock::now();
    std::chrono::duration<double, std::milli> elapsed = end - start;
    printf("TIME: %lf\n", elapsed.count());

    return 0;
}

void gpu_buffer(int size, int num_servers, int num_clients) {
    int *h_locks = new int[size]();
    int *h_shared_data = new int[size](); 
    int *d_shared_data, *d_done;
    Buffer *d_bufs;
    CHECK(cudaMalloc(&d_done, sizeof(int)));
    CHECK(cudaMemset(d_done, 0, sizeof(int)));
    CHECK(cudaMalloc(&d_bufs, num_servers * sizeof(Buffer)));
    CHECK(cudaMemset(d_bufs, 0, num_servers * sizeof(Buffer)));
    CHECK(cudaMalloc(&d_shared_data, size * sizeof(int)));
    CHECK(cudaMemcpy(d_shared_data, h_shared_data, size * sizeof(int), cudaMemcpyHostToDevice));

    dim3 block_size (std::min(num_clients, 256));
    dim3 grid_size ((num_clients + block_size.x - 1) / block_size.x + num_servers);
<<<<<<< HEAD
    printf("NUM COUNTERS: %i\n", size);
    printf("NUM CLIENTS: %i\n", num_clients);
    printf("BLOCK SIZE: %i\n", block_size.x);
    printf("GRID SIZE: %i\n", grid_size.x); 
    
    // Calculate operations per thread
    int operations_per_thread = std::max(1, size / num_clients);
    printf("OPERATIONS PER THREAD: %i\n", operations_per_thread);
    printf("TOTAL EXPECTED OPERATIONS: %i\n", operations_per_thread * num_clients);
    
    // Fix the shared memory allocation - it only needs to be large enough for the locks
    int shared_mem_size = size * sizeof(int); 
    counters_client_and_server_entry<<<grid_size, block_size, shared_mem_size>>>(
        d_shared_data, size, num_servers, d_bufs, d_done, num_clients);
=======
    // printf("NUM CLIENTS: %i\n", num_clients);
    // printf("BLOCK SIZE: %i\n", block_size);
    // printf("GRID SIZE: %i\n", grid_size); 
    int shared_mem_size = num_servers * size * sizeof(int); 
    counters_client_and_server_entry<<<4, 1024, shared_mem_size>>>(d_shared_data, size, num_servers, d_bufs, d_done, num_clients);
>>>>>>> d03e7ab0

    CHECK(cudaDeviceSynchronize());
    
    CHECK(cudaMemcpy(h_shared_data, d_shared_data, size * sizeof(int), cudaMemcpyDeviceToHost));

    CHECK(cudaDeviceSynchronize());
    
    // int total = 0;
    // for (int i = 0; i < size; i++) {
    //     printf("shared_data[%d] = %d\n", i, h_shared_data[i]); 
    //     total += h_shared_data[i];
    // }

    delete[] h_locks;
    delete[] h_shared_data;
    CHECK(cudaFree(d_shared_data));
    CHECK(cudaFree(d_done));
    CHECK(cudaFree(d_bufs));

    // printf("TOTAL: %d\n", total);
}

__device__ bool try_lock(int data_id, int *locks) {
    return atomicCAS(&locks[data_id], 0, 1) == 0;
}

__device__ void unlock(int data_id, int *locks) {
    atomicExch(&locks[data_id], 0);
}

__device__ void critical_sec(int data_id, int *shared_data) {
    shared_data[data_id] += 1;
}

__global__ void basic_gpu(int *locks, int *shared_data, int size, int num_clients) {
    int tid = blockDim.x * blockIdx.x + threadIdx.x;

    if (tid < num_clients) {
        int data_id = tid % size;

        bool success = false;
        do {
            if (try_lock(data_id, locks)) {
                critical_sec(data_id, shared_data);
                __threadfence();
                unlock(data_id, locks);
                success = true;
            }
        } while (!success);
    }
}

void sequential(int size, int num_increments) {
    int *res = new int[size]();
    for (int i = 0; i < num_increments; i++) {
        int j = i % size;
        res[j]++;
    }

    // int total = 0;
    // for (int i = 0; i < size; i++) {
    //     printf("sequential_data[%d] = %d\n", i, res[i]);
    //     total += res[i];
    // }

    // printf("TOTAL: %d\n", total);

    delete[] res;
}<|MERGE_RESOLUTION|>--- conflicted
+++ resolved
@@ -1,12 +1,6 @@
 #include "main.cuh"
 #include "arg_parser.h"
-<<<<<<< HEAD
-#include <cuda_runtime.h>
-#include <algorithm> // For std::min
-#include <stdio.h>
-=======
 #include <chrono>
->>>>>>> d03e7ab0
 
 #define CHECK(call)                                                            \
     {                                                                          \
@@ -102,28 +96,11 @@
 
     dim3 block_size (std::min(num_clients, 256));
     dim3 grid_size ((num_clients + block_size.x - 1) / block_size.x + num_servers);
-<<<<<<< HEAD
-    printf("NUM COUNTERS: %i\n", size);
-    printf("NUM CLIENTS: %i\n", num_clients);
-    printf("BLOCK SIZE: %i\n", block_size.x);
-    printf("GRID SIZE: %i\n", grid_size.x); 
-    
-    // Calculate operations per thread
-    int operations_per_thread = std::max(1, size / num_clients);
-    printf("OPERATIONS PER THREAD: %i\n", operations_per_thread);
-    printf("TOTAL EXPECTED OPERATIONS: %i\n", operations_per_thread * num_clients);
-    
-    // Fix the shared memory allocation - it only needs to be large enough for the locks
-    int shared_mem_size = size * sizeof(int); 
-    counters_client_and_server_entry<<<grid_size, block_size, shared_mem_size>>>(
-        d_shared_data, size, num_servers, d_bufs, d_done, num_clients);
-=======
     // printf("NUM CLIENTS: %i\n", num_clients);
     // printf("BLOCK SIZE: %i\n", block_size);
     // printf("GRID SIZE: %i\n", grid_size); 
     int shared_mem_size = num_servers * size * sizeof(int); 
     counters_client_and_server_entry<<<4, 1024, shared_mem_size>>>(d_shared_data, size, num_servers, d_bufs, d_done, num_clients);
->>>>>>> d03e7ab0
 
     CHECK(cudaDeviceSynchronize());
     
