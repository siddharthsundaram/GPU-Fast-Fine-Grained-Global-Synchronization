#pragma once
#include "buffer.cuh"

__device__ void sleep(int cycles) {
    clock_t start = clock();

    while (clock() - start < cycles);
}

// used by the client to send 
__device__ void send_msg(int target_server, int index_to_increment, Buffer *bufs, int *done) {
    // get target servers buffer and call enqueue
    Buffer *buf = &bufs[target_server];
    Message msg;
    msg.counter_idx = index_to_increment;
    int delay = 1000;

    while (!enqueue(buf, msg)) {
        sleep(delay);
        delay = min(delay * 2, 64000);
    }

    atomicAdd(done, 1);
}

__global__ void counters_client_and_server_entry(int *counters, int num_counters, int num_server_blocks, Buffer *bufs, int *done, int num_threads) {
    bool is_server = blockIdx.x < num_server_blocks;
    int tid = blockIdx.x * blockDim.x + threadIdx.x;
    
    if (is_server) {
        // TODO: Possibly move this to a separate kernel
        // do server stuff
        extern __shared__ int locks[];
        for (int i = threadIdx.x; i < num_counters; i += blockDim.x) {
            locks[i] = 0;
        }

        if (threadIdx.x == 0) {
            printf("Server %d initialized locks to 0 in shared memory\n", blockIdx.x);
        }

        __syncthreads();
<<<<<<< HEAD
=======
        // __threadfence();
>>>>>>> d03e7ab0
        
        Buffer *my_buf = &bufs[blockIdx.x];
        int empty_iterations = 0;
        const int MAX_EMPTY_ITERATIONS = 1000; // Add a threshold for empty iterations
        
        while (true) {
            int sent = atomicAdd(done, 0);
            bool processed = false;

            // receive_msg
            Message msg;

            if (dequeue(my_buf, &msg)) {
                // Acquire lock in shmem
                while (atomicCAS(&locks[msg.counter_idx], 0, 1) != 0) {
                    // Spin waiting for lock
                }

                // Critical section: increment counter
                counters[msg.counter_idx] += 1;
                __threadfence();

                // Release lock
                atomicExch(&locks[msg.counter_idx], 0);
                processed = true;
                empty_iterations = 0;
            } else {
                empty_iterations++;
            }

            // Exit when all messages have been processed AND buffer is empty for a while
            // This ensures we don't exit too early when messages might still be in transit
            if (sent >= num_threads && (isEmpty(my_buf) || empty_iterations > MAX_EMPTY_ITERATIONS)) {
                if (threadIdx.x == 0) {
                    printf("Server %d exiting. Processed %d/%d operations\n", 
                          blockIdx.x, sent, num_threads);
                }
                break;
            }
            
            // Add a small delay if no messages were processed to reduce contention
            if (!processed) {
                // Short yield/backoff to avoid excessive polling
                for (int i = 0; i < 10; i++) { 
                    __threadfence_block();
                }
            }
        }
    } else {
        // Client code: each thread sends exactly one message
        // We want exactly num_threads client threads to send messages
        int client_tid = tid - (num_server_blocks * blockDim.x);
        
        if (client_tid < num_threads) {
            // Each thread is responsible for one message only
            // We use client_tid as a unique client ID, and map it to a counter
            int counter_idx = client_tid % num_counters;
            int target_server = counter_idx % num_server_blocks;
            
            // Send one message per thread
            send_msg(target_server, counter_idx, bufs, done);
            
            if (threadIdx.x == 0 && blockIdx.x == num_server_blocks) {
                printf("Client block %d started sending messages\n", blockIdx.x);
            }
        }
    }

    __syncthreads();
}<|MERGE_RESOLUTION|>--- conflicted
+++ resolved
@@ -40,10 +40,6 @@
         }
 
         __syncthreads();
-<<<<<<< HEAD
-=======
-        // __threadfence();
->>>>>>> d03e7ab0
         
         Buffer *my_buf = &bufs[blockIdx.x];
         int empty_iterations = 0;
@@ -77,10 +73,10 @@
             // Exit when all messages have been processed AND buffer is empty for a while
             // This ensures we don't exit too early when messages might still be in transit
             if (sent >= num_threads && (isEmpty(my_buf) || empty_iterations > MAX_EMPTY_ITERATIONS)) {
-                if (threadIdx.x == 0) {
-                    printf("Server %d exiting. Processed %d/%d operations\n", 
-                          blockIdx.x, sent, num_threads);
-                }
+                // if (threadIdx.x == 0) {
+                //     printf("Server %d exiting. Processed %d/%d operations\n", 
+                //           blockIdx.x, sent, num_threads);
+                // }
                 break;
             }
             
@@ -106,9 +102,9 @@
             // Send one message per thread
             send_msg(target_server, counter_idx, bufs, done);
             
-            if (threadIdx.x == 0 && blockIdx.x == num_server_blocks) {
-                printf("Client block %d started sending messages\n", blockIdx.x);
-            }
+            // if (threadIdx.x == 0 && blockIdx.x == num_server_blocks) {
+            //     printf("Client block %d started sending messages\n", blockIdx.x);
+            // }
         }
     }
 
